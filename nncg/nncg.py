<<<<<<< HEAD
import tensorflow.keras.backend as K
from tensorflow.keras.layers import Convolution2D, MaxPooling2D, Flatten, \
=======
from keras import backend as K
from keras.layers import Convolution2D, MaxPooling2D, Flatten, \
>>>>>>> ac1455a3
    Dropout, BatchNormalization, LeakyReLU, InputLayer, Dense
from pathlib import Path
from .nodes.cnn import *
from .nodes.language import CHeaderNode, CFooterNode
from .nodes.macnodeint8sse3 import MACNodeInt8SSE3
from .nodes.misc import *
from .nodes.controlflow import *
from .nodes.controlflow import UnrolledOperation
from .nodes.macnodesse3 import MACNodeSSE3
from .traverse.actions.searchnode import SearchNodeByType
from .traverse.actions.writecaction import WriteCAction
from .traverse.actions.quantizeaction import QuantizeAction
from .traverse.actions.lower import LowerAction
from .traverse.actions.collectvars import CollectVars
from .traverse.tree import Edge
from .compilercmds import compile, compiler_check
from .tools import print_progress_bar
from .allocation import Allocation


class NNCG:
    """
    Core class of this compiler.
    """
    root_node: Edge = None
    test_nodes: List[KerasLayerNode] = []

    def __init__(self):
        """
        Init this class.
        """
        self.id = ""
        self.test_nodes = []
        self.testing = None
        self.model = None
        self.min_in = 0
        self.max_in = 0

    def keras_compile(self, imdb, model, code_path, identifier=None, image_mean=0, arch="general", testing=-1,
                      test_mode="error", quatization=False, weights_method='direct'):
        """
        Main function to run the code generation.
        :param test_mode:
        :param imdb: Image database as list of numpy array.
        :param model: Keras model.
        :param code_path: Path for writing code.
        :param identifier: Identifier of C code file.
        :param image_mean: Mean to subtract from image.
        :param arch: Architecture of target device.
        :param testing: Do testing? -1: all, otherwise number of tests.
        :param test_mode: Defining the mode for testing. In case of "classification", the class will
                          be compared as result. If "regression", the mean error is given. If "error",
                          the test will quit if a value in any layer is larger than a threshold.
        :param weights_method: How to store the weights and bias.
        :param quatization: Convert applicable layers to unit8?
        :return: None.
        """

        self.testing = testing
        path = code_path

        exe_return_filename = "result.txt"

        self.model = model
        input_shape = model.layers[0].input.shape[1:].as_list()

        STEPS = 7
        print_progress_bar(0, STEPS, prefix='Adding CNN nodes to graph')

        self.root_node = Edge('root', CHeaderNode(identifier, input_shape, weights_method), None, 'forward')

        cur_node = MeanNode(image_mean, self.root_node.target)
        cur_node = self.add_test_node(cur_node, None)

        # Read the Keras model layer by layer and add it to the graph

        for i, layer in enumerate(model.layers):
            if type(layer) == Convolution2D:
                cur_node = self.add_conv2d(layer, cur_node)
            elif type(layer) == MaxPooling2D:
                cur_node = self.add_maxpool2d(layer, cur_node)
            elif type(layer) == LeakyReLU:
                pass  # fixme
            elif type(layer) == Dense:
                cur_node = self.add_dense(layer, cur_node)
            elif type(layer) == Flatten:
                cur_node = self.add_flatten(cur_node)
            elif type(layer) == Dropout:
                pass
            elif type(layer) == InputLayer:
                pass
            elif type(layer) == BatchNormalization:
                print("Warning: BatchNormalization not implemented")
            else:
                print("Unknown layer")
                sys.exit(1)

        CFooterNode(exe_return_filename, weights_method, cur_node)

        # Quantization must be done before lowering as datatypes generated
        # depend on it.
        print_progress_bar(1, STEPS, prefix='Quantization')
        if quatization:
            if arch == 'sse3':
                self.quantize(imdb, 'uint8')

        # Read in finished, lower to nodes that can be expressed in C.
        print_progress_bar(2, STEPS, prefix='Lowering')
        self.abstract_to_c()

        # Now convert the graph to the desired architecture. This will heavily change in future
        # when more architectures are supported.
        print_progress_bar(3, STEPS, prefix='Optimization')
        if arch == 'general':
            pass
        elif arch == 'sse3':
            if quatization:
                self.to_quantized_sse3()
                self.to_sse3()
            else:
                self.to_sse3()

        print_progress_bar(4, STEPS, prefix='Writing C code')
        self.write_c(path)
        print_progress_bar(5, STEPS, prefix='Compiling')

        if os.system(compiler_check) == 1:
            print("Compiler not found, not checking code file --> Finished.")
            sys.exit(0)
        if testing == 0:
            print_progress_bar(STEPS, STEPS, prefix='Finished')
            sys.exit(0)
        if testing == -1:
            testing = len(imdb)
        print_progress_bar(6, STEPS, prefix='Compiling')

        compile(path, optimize=False)
        print_progress_bar(STEPS, STEPS, prefix='Finished')
        tested = 0
        fail = 0

        for im in np.random.permutation(imdb):
            if tested > testing:
                print("\nTest finished.")
                break

            im.astype("float32").tofile("img.bin")
            im = im.reshape(1, *im.shape)

            if os.name == 'nt':
                res = os.system(path[:path.rfind('.')])
            else:
                res = os.system("./" + path[:path.rfind('.')]) >> 8

            assert res == 0

            res = 0
            c_res = 0
            res_list = []
            c_res_list = []
            for n in self.test_nodes:
                res, c_res = n.test(im, exit_on_err=test_mode == 'error')
                res_list.append(res)
                c_res_list.append(c_res)
            tested += 1
            if test_mode == 'classification':
                if np.argmax(res) != np.argmax(c_res):
                    fail += 1
            elif test_mode == 'regression':
                pass
            percent_err = '{:.1f}'.format(((tested - fail) / tested * 100))
            err_overview = str(['{:.3f}'.format(np.max(a - b)) for a, b in zip(res_list, c_res_list)])
            print_progress_bar(tested, testing,
                               suffix=", " + percent_err + "% ok, errors: " + err_overview,
                               prefix='Evaluating')
        Allocation.reset()
        CHeaderNode.instance().reset()

    def quantize(self, imdb, required_dtype):
        """
        Quantize all possible nodes.
        :return:
        """
        action = QuantizeAction(imdb, required_dtype)
        self.root_node.traverse(action)

    @staticmethod
    def get_feature_value_range(imdb, model):
        '''
        Determine minimum and maximum values of all features value.
        :param imdb: The image database for inference.
        :param model: The Keras model.
        :return: Min and max input for each layer.
        '''
        print("Predicting images to find min/max for quantization and others...", end="")
        max_in = [np.max(imdb)]
        min_in = [np.min(imdb)]
        outputs = [layer.output for layer in model.layers if not type(layer) is InputLayer]
        func = K.function([model.input, K.learning_phase()], outputs)
        layer_outs = func([np.array(imdb), 0])
        for l in layer_outs:
            max_in.append(np.max(l))
            min_in.append(np.min(l))
        print(" finished")
        return min_in, max_in

    def to_sse3(self):
        """
        From a general architecture to SSE3.
        :return: None
        """
        desired_unroll = 4
        node_type = MACNode
        NNCG.join_loops(self.root_node, desired_unroll, node_type)
        action = SearchNodeByType(node_type)
        self.root_node.traverse(action)
        for r in action.result:
            loop_to_unroll = r[-2]
            if loop_to_unroll.step == 1:
                loop_to_unroll.unroll(desired_unroll)

        action = SearchNodeByType(UnrolledOperation)
        self.root_node.traverse(action)
        CHeaderNode.instance().intel_intr_required = True
        for r in action.result:
            u: UnrolledOperation = r[-1]
            node = u.get_node('content')
            if type(node) is LoopNode:
                node = node.get_node('content')
                if type(node) is MACNode:
                    if MACNodeSSE3.applicable(node):
                        MACNodeSSE3.apply(node)

    def to_quantized_sse3(self):
        """
        From a general architecture to SSE3 using quantized values.
        :return: None
        """

        conv_search = SearchNodeByType(Conv2DNode)
        incl_alternatives = lambda n: n.name_equal('next') or n.name_equal('content') or n.n_type == 'alternative'
        conv_search.traverse_edges = incl_alternatives
        self.root_node.traverse(conv_search)
        # If SSE3 operations would profit from quatization arrange everything to be able to use them. Otherwise
        # don't touch the code, probably float SSE3 will work and applied later
        for n in [r[-1] for r in conv_search.result]:
            if MACNodeInt8SSE3.applicable(n):
                desired_unroll = 16
                node_type = MACNode
                # ToDo: First step, let it working without loop joining, probably it could be possible to join
                #       KH, KW, C_IN
                # NNCG.join_loops(n, desired_unroll, node_type)
                mac_search = SearchNodeByType(node_type)
                n.traverse(mac_search)
                r = mac_search.result[0] 
                r[-1].get_node('var1').transpose([0, 1, 3, 2])
                r[-4].add_edge('content', r[-2], replace=True)
                r[-2].add_edge('content', r[-3], replace=True)
                r[-3].add_edge('content', r[-1], replace=True)
                mac_search = SearchNodeByType(node_type)
                n.traverse(mac_search)
                for r in mac_search.result:
                    loop_to_unroll = r[-2]
                    loop_to_unroll.unroll(desired_unroll)

        # Now search for code where integer SSE3 could be applied. Should at least all code handled in loop above.
        mac_search = SearchNodeByType(UnrolledOperation)
        mac_search.traverse_edges = incl_alternatives
        self.root_node.traverse(mac_search)
        CHeaderNode.instance().intel_intr_required = True
        for r in mac_search.result:
            u: UnrolledOperation = r[-1]
            node = u.get_node('content').get_node('content')
            if type(node is MACNode):
                if MACNodeInt8SSE3.applicable(node):
                    MACNodeInt8SSE3.apply(node)
                    last_qn = [i for i in range(len(r)) if type(r[i]) is QuantizedNode][-1]
                    source_node = r[last_qn]
                    target_node = r[last_qn + 1]
                    source_node.select(target_node)

    @staticmethod
    def join_loops(start_node, desired_unroll, node_type):
        """
        Join all loops in global graph required to be able to unroll them as desired, e.g. if you want to have
        MAC nodes 4 times in a tow to be able to replace them by a SIMD instruction.
        :param desired_unroll: How many times the inner loop should be unrollable. Join loops to reach this minimum.
        :param node_type: Join only loops containing this type of node.
        :return: None.
        """
        action = SearchNodeByType(node_type)
        start_node.traverse(action)
        mac_instances = []
        for r in action.result:
            r.pop()
            cur_list = []
            mac_instances.append(cur_list)
            for _node in reversed(r):
                if type(_node) is not LoopNode:
                    break
                cur_list.append(_node)
        for mi in mac_instances:
            depth = 0
            loops_to_join = []
            for _mac in mi:
                depth += _mac.stop
                loops_to_join.append(_mac)
                if depth >= desired_unroll:
                    break
            mac_instances[mac_instances.index(mi)] = loops_to_join
        for i in mac_instances:
            root_loop = i[-1]
            while type(root_loop.get_node('content')) is LoopNode:
                root_loop = root_loop.deep_join()

    def add_conv2d(self, layer: Convolution2D, prev_node) -> Node:
        """
        Add a Conv2D node to global graph. A layer for testing is also added.
        :param layer: The Keras Conv2D layer.
        :param prev_node: Previous node.
        :return: The NNCG Conv2D node.
        """
        w = K.eval(layer.weights[0])
        b = K.eval(layer.bias)
        strides = layer.strides
        padding = layer.padding
        activation = layer.activation
        cur_node = Conv2DNode(w, b, strides, padding, prev_node)
        cur_node = self.add_activation(activation, cur_node)
        if self.testing != 0:
            cur_node = self.add_test_node(cur_node, layer)
        return cur_node

    def write_c(self, path):
        """
        Write the global graph as C code.
        :param path: File to write to.
        :return: None.
        """
        action = CollectVars(self.root_node.target)
        self.root_node.traverse(action)
        a = WriteCAction(path)
        self.root_node.traverse(a)

    def add_activation(self, activation: str, prev_node) -> Node:
        """
        Add an activation layer to global graph.
        :param activation: the layer type as string.
        :param prev_node: The previous node.
        :return: The added NNCG node.
        """
        if activation.__name__ == 'relu':
            prev_node = self.add_leaky_relu(0, prev_node)
        elif activation.__name__ == 'softmax':
            prev_node = self.add_softmax(prev_node)
        return prev_node

    @staticmethod
    def add_softmax(prev_node) -> SoftmaxNode:
        """
        Add a softmax layer.
        :param prev_node: Previous node.
        :return: The NNCG SoftmaxNode.
        """
        return SoftmaxNode(prev_node)

    @staticmethod
    def add_flatten(prev_node) -> FlattenNode:
        """
        Add a flatten layer. Note that this layer does not support all features of a Keras Flatten.
        :param prev_node:
        :return: The NNCG FlattenNode.
        """
        return FlattenNode(prev_node)

    def add_maxpool2d(self, layer: MaxPooling2D, prev_node) -> MaxPoolingNode:
        """
        Add a max pooling layer to the global graph.
        :param layer: The Keras MaxPooling2D layer.
        :param prev_node: The previous node.
        :return: The NNCG MaxPoolingNode.
        """
        size = layer.pool_size
        stride = layer.strides
        cur_node = MaxPoolingNode(size, stride, prev_node)
        if self.testing != 0:
            cur_node = self.add_test_node(cur_node, layer)
        return cur_node

    def add_dense(self, layer: Dense, prev_node) -> Node:
        """
        Add a Dense layer to the global graph. A layer for testing is also added.
        :param layer: The Keras Dense layer.
        :param prev_node: The previous node.
        :return: The NNCG DenseNode.
        """
        w = K.eval(layer.weights[0])
        b = K.eval(layer.bias)
        activation = layer.activation
        cur_node = DenseNode(w, b, prev_node)
        cur_node = self.add_activation(activation, cur_node)
        if self.testing != 0:
            cur_node = self.add_test_node(cur_node, layer)
        return cur_node

    @staticmethod
    def add_leaky_relu(alpha, prev_node):
        """
        Add a ReLU layer which is optional leaky.
        :param alpha: The leakyness parameter. Set this to 0 for a conventional ReLU.
        :param prev_node: The previous node.
        :return: The NNCG LeakyReLUNode.
        """
        return LeakyReLUNode(alpha, prev_node)

    def add_test_node(self, prev_node, layer):
        """
        Add a test node to global graph. Usually automatically used in other node adding functions.
        :param prev_node: The previous node.
        :param layer: The Keras layer to be compared with the NNCG feature layer at this point..
        :return: The NNCG TestNode.
        """
        if layer is None:
            func = None
            name = 'input'
        else:
            func = K.function([self.model.input, K.learning_phase()], [layer.output])
            name = layer.name
        n = KerasLayerNode(prev_node, func, name)
        self.test_nodes.append(n)
        return n

    def abstract_to_c(self):
        """
        Lower the global graph to nodes that can be expressed in C. Can only be applied after adding the Keras nodes
        to the graph and only once.
        :return: None.
        """
        action = LowerAction()
        self.root_node.traverse(action)<|MERGE_RESOLUTION|>--- conflicted
+++ resolved
@@ -1,10 +1,5 @@
-<<<<<<< HEAD
 import tensorflow.keras.backend as K
 from tensorflow.keras.layers import Convolution2D, MaxPooling2D, Flatten, \
-=======
-from keras import backend as K
-from keras.layers import Convolution2D, MaxPooling2D, Flatten, \
->>>>>>> ac1455a3
     Dropout, BatchNormalization, LeakyReLU, InputLayer, Dense
 from pathlib import Path
 from .nodes.cnn import *
