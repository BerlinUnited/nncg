from nncg.nncg import NNCG
<<<<<<< HEAD
from applications.daimler.loader import random_imdb
import tensorflow as tf
from tensorflow.keras.applications.vgg16 import VGG16
from tensorflow.keras.applications.vgg19 import VGG19
from tensorflow.keras.layers import Flatten, MaxPooling2D, Convolution2D, Dropout, Dense
from tensorflow.keras.models import Sequential

tf.compat.v1.disable_eager_execution()
=======
from applications.daimler.loader import random_imdb, load_images, finish_db
from keras.applications.vgg16 import VGG16
from keras.applications.vgg19 import VGG19
from keras.layers import Flatten, MaxPooling2D, Convolution2D, Dropout, Dense
from keras.models import Sequential
import argparse
>>>>>>> ac1455a3


def print_success(name):
    """
    Prints that a test has passed.
    :param name: Name of the test.
    :return: None.
    """
    print('''
    
######################################################################
            {} passed
######################################################################    
    
'''.format(name))


def no_dense_test():
    """
    Tests an example CNN with no dense layer.
    :return: None
    """
    num_imgs = 10
    nncg = NNCG()
    no_dense = Sequential()
    no_dense.add(Convolution2D(4, (3, 3), input_shape=(36, 18, 1),
                               activation='relu', padding='same'))
    no_dense.add(MaxPooling2D(pool_size=(2, 2)))
    no_dense.add(Convolution2D(8, (3, 3), padding='same', activation='relu', bias_initializer='random_uniform'))
    no_dense.add(MaxPooling2D(pool_size=(2, 2)))
    no_dense.add(Convolution2D(16, (3, 3), padding='same', activation='relu',
                               bias_initializer='random_uniform'))  # Could be softmax
    no_dense.add(MaxPooling2D(pool_size=(4, 2)))
    no_dense.add(Dropout(0.4))
    no_dense.add(Convolution2D(2, (2, 2), activation='softmax'))
    no_dense.add(Flatten())
    images = random_imdb(num_imgs, no_dense.input.shape[1:].as_list())
    nncg.keras_compile(images, no_dense, 'no_dense.c')
    print_success('no_dense')


def dense_test():
    """
    Tests an example CNN with a Dense layer and valid padding.
    :return: None.
    """
    num_imgs = 10
    nncg = NNCG()
    dense_model = Sequential()
    dense_model.add(Convolution2D(8, (3, 3), input_shape=(70, 50, 1),
                                  activation='relu', padding='same'))
    dense_model.add(MaxPooling2D(pool_size=(2, 2)))
    dense_model.add(Convolution2D(16, (3, 3), padding='valid', activation='relu', bias_initializer='random_uniform'))
    dense_model.add(MaxPooling2D(pool_size=(2, 2)))
    dense_model.add(Convolution2D(32, (3, 3), padding='valid', activation='relu', bias_initializer='random_uniform'))
    dense_model.add(MaxPooling2D(pool_size=(2, 2)))
    dense_model.add(Dropout(0.4))
    dense_model.add(Flatten())
    dense_model.add(Dense(2, activation='softmax'))
    images = random_imdb(num_imgs, dense_model.input.shape[1:].as_list())
    nncg.keras_compile(images, dense_model, 'dense_model.c')
    print_success('dense_model')


def strides_test():
    """
    Tests an example CNN with additional unusual strides.
    :return: None.
    """
    num_imgs = 10
    nncg = NNCG()
    strides_model = Sequential()
    strides_model.add(Convolution2D(4, (3, 3), input_shape=(101, 101, 1),
                                    activation='relu', padding='same', strides=(3, 3)))
    strides_model.add(MaxPooling2D(pool_size=(2, 2)))
    strides_model.add(Convolution2D(8, (3, 3), padding='valid', activation='relu', strides=(2, 3)))
    strides_model.add(Convolution2D(16, (3, 3), padding='valid', activation='relu'))
    strides_model.add(Flatten())
    strides_model.add(Dense(2, activation='softmax'))
    images = random_imdb(num_imgs, strides_model.input.shape[1:].as_list())
    nncg.keras_compile(images, strides_model, 'strides.c')
    print_success('strides')


def vgg16_test():
    """
    Tests a full VGG16.
    :return: None.
    """
    num_imgs = 1
    nncg = NNCG()
    vgg16_m = VGG16(weights=None)
    db = random_imdb(num_imgs, vgg16_m.input.shape[1:].as_list())
    nncg.keras_compile(db, vgg16_m, 'vgg16.c', weights_method='stdio')
    print_success('VGG16')


def VGG16_quantized_test(db):
    """
    Tests a full quantized VGG16.
    :param db: Image database to test with real images.
    :return: None.
    """
    num_imgs = 1
    nncg = NNCG()
    vgg16_m = VGG16(weights='imagenet')
    nncg.keras_compile(db, vgg16_m, 'vgg16.c', weights_method='stdio', quatization=True, arch='sse3',
                       test_mode='classification')
    print_success('VGG16')


def vgg19_test():
    """
    Tests a full VGG19.
    :return: None.
    """
    num_imgs = 1
    nncg = NNCG()
    vgg19_m = VGG19(weights=None)
    db = random_imdb(num_imgs, vgg19_m.input.shape[1:].as_list())
    nncg.keras_compile(db, vgg19_m, 'vgg19.c', weights_method='stdio')
    print_success('VGG19')


def VGG19_quantized_test(db):
    """
    Tests a full VGG19 using quantization.
    :param db: Image database to test with real images.
    :return: None.
    """
    nncg = NNCG()
    vgg19_m = VGG19(weights='imagenet')
    nncg.keras_compile(db, vgg19_m, 'vgg19.c', weights_method='stdio', quatization=True, arch='sse3',
                       test_mode='classification')
    print_success('VGG19')


if __name__ == '__main__':
    parser = argparse.ArgumentParser(description='Test using various CNN.')
    parser.add_argument('-i', '--image-folder', dest='img_path',
                        help='Path to the folder containing 0, 1 etc. folders with jpg images. '
                             'Default is not using real images for testing.')
    args = parser.parse_args()

    # All tests do not need an image database so we just call them.
<<<<<<< HEAD
    no_dense_test()
    dense_test()
    strides_test()
    vgg16_test()
    vgg19_test()
=======
    no_dense()
    dense_model()
    strides()
    VGG16_test()
    VGG19_test()
    # Testing quantied networks only makes sense with real images
    if args.img_path is not None:
        db = []
        for i in range(4):
            db = load_images(args.img_path + "/" + str(i) + "/*.JPEG", {"x": 224, "y": 224}, i, 4, db,
                             rotate=False, flip=False, gain=False, color=True)
        db, y, mean = finish_db(db, color=True)

        VGG16_quantized_test(db)
        VGG19_quantized_test(db)
>>>>>>> ac1455a3
<|MERGE_RESOLUTION|>--- conflicted
+++ resolved
@@ -1,21 +1,13 @@
 from nncg.nncg import NNCG
-<<<<<<< HEAD
-from applications.daimler.loader import random_imdb
+from applications.daimler.loader import random_imdb, load_images, finish_db
 import tensorflow as tf
 from tensorflow.keras.applications.vgg16 import VGG16
 from tensorflow.keras.applications.vgg19 import VGG19
 from tensorflow.keras.layers import Flatten, MaxPooling2D, Convolution2D, Dropout, Dense
 from tensorflow.keras.models import Sequential
+import argparse
 
 tf.compat.v1.disable_eager_execution()
-=======
-from applications.daimler.loader import random_imdb, load_images, finish_db
-from keras.applications.vgg16 import VGG16
-from keras.applications.vgg19 import VGG19
-from keras.layers import Flatten, MaxPooling2D, Convolution2D, Dropout, Dense
-from keras.models import Sequential
-import argparse
->>>>>>> ac1455a3
 
 
 def print_success(name):
@@ -161,18 +153,12 @@
     args = parser.parse_args()
 
     # All tests do not need an image database so we just call them.
-<<<<<<< HEAD
     no_dense_test()
     dense_test()
     strides_test()
     vgg16_test()
     vgg19_test()
-=======
-    no_dense()
-    dense_model()
-    strides()
-    VGG16_test()
-    VGG19_test()
+
     # Testing quantied networks only makes sense with real images
     if args.img_path is not None:
         db = []
@@ -182,5 +168,4 @@
         db, y, mean = finish_db(db, color=True)
 
         VGG16_quantized_test(db)
-        VGG19_quantized_test(db)
->>>>>>> ac1455a3
+        VGG19_quantized_test(db)